--- conflicted
+++ resolved
@@ -1,837 +1,833 @@
-// tslint:disable max-classes-per-file
-
-import { GlitzClient } from '@glitz/core';
-import { Style } from '@glitz/type';
-import { mount } from 'enzyme';
-import * as React from 'react';
-import { applyClassName, GlitzProvider, styled, ThemeProvider } from './';
-import { StyleProvider } from './components/StyleProvider';
-import { WithRefProp } from './styled/create';
-import { StyledElementProps, StyledProps } from './styled/types';
-import useGlitz from './styled/use-glitz';
-import useStyle from './styled/use-style';
-
-describe('react styled', () => {
-  const warn = console.warn;
-  afterEach(() => {
-    console.warn = warn;
-  });
-
-  it('returns class names using style hook', () => {
-    function Component() {
-      const [apply] = useGlitz({ color: 'red' });
-      expect(apply()).toBe('a');
-      return null;
-    }
-    mount(
-      React.createElement(
-        GlitzProvider,
-        {
-          glitz: new GlitzClient(),
-        },
-        React.createElement(Component),
-      ),
-    );
-  });
-  it('returns composes using style hook', () => {
-    function Component() {
-      const [, composeA] = useGlitz({ color: 'red', backgroundColor: 'blue' });
-      const [, composeB] = useGlitz(composeA({ color: 'green' }));
-      expect(composeB()).toEqual([{ color: 'green' }, { color: 'red', backgroundColor: 'blue' }]);
-      return null;
-    }
-    mount(
-      React.createElement(
-        GlitzProvider,
-        {
-          glitz: new GlitzClient(),
-        },
-        React.createElement(Component),
-      ),
-    );
-  });
-  it('returns class names using class name hook', () => {
-    function Component() {
-      const classNames = useStyle({ color: 'red' });
-      expect(classNames).toBe('a');
-      return null;
-    }
-    mount(
-      React.createElement(
-        GlitzProvider,
-        {
-          glitz: new GlitzClient(),
-        },
-        React.createElement(Component),
-      ),
-    );
-  });
-<<<<<<< HEAD
-  it("renders styled component with no class names when there's no style", () => {
-    const StyledComponent = styled(props => {
-      return React.createElement(styled.Div, {
-        css: props.compose(),
-        ref: (el: HTMLDivElement) => expect(el.getAttribute('class')).toBeNull(),
-      });
-    });
-    mount(
-      React.createElement(
-        GlitzProvider,
-        {
-          glitz: new GlitzClient(),
-        },
-        React.createElement(StyledComponent),
-      ),
-    );
-  });
-  it('renders styled component with memo', () => {
-=======
-  it('renders styled component with memo', async () => {
-    let updates = 0;
-    let renders = 0;
->>>>>>> 0d1f45e2
-    const StyledComponent = styled(
-      React.memo((props: StyledProps) => {
-        renders++;
-        expect(props.compose()).toEqual([{ color: 'red' }]);
-        return null;
-      }),
-      { color: 'red' },
-    );
-    mount(
-      React.createElement(
-        GlitzProvider,
-        {
-          glitz: new GlitzClient(),
-        },
-        React.createElement(
-          class extends React.Component {
-            public componentDidMount() {
-              expect(renders).toBe(1);
-              this.forceUpdate();
-            }
-            public render() {
-              updates++;
-              return React.createElement(StyledComponent);
-            }
-          },
-        ),
-      ),
-    );
-    expect(updates).toBe(2);
-    expect(renders).toBe(1);
-  });
-  it('renders styled component with forwardRef', () => {
-    const StyledComponent = styled(
-      React.forwardRef((props: StyledProps, ref: React.Ref<HTMLDivElement>) => {
-        expect(props.compose()).toEqual([{ color: 'red' }]);
-        return React.createElement(styled.Div, {
-          css: props.compose(),
-          ref,
-        });
-      }),
-      { color: 'red' },
-    );
-    mount(
-      React.createElement(
-        GlitzProvider,
-        {
-          glitz: new GlitzClient(),
-        },
-        React.createElement(StyledComponent, { ref: (el: HTMLDivElement) => expect(el.className).toBe('a') }),
-      ),
-    );
-  });
-  it('creates custom styled component', () => {
-    const StyledComponent = styled(
-      props => {
-        expect(props.compose()).toEqual([{ color: 'red' }]);
-        return React.createElement(styled.Div, {
-          css: props.compose(),
-          ref: (el: HTMLDivElement) => expect(el.className).toBe('a'),
-        });
-      },
-      { color: 'red' },
-    );
-    mount(
-      React.createElement(
-        GlitzProvider,
-        {
-          glitz: new GlitzClient(),
-        },
-        React.createElement(StyledComponent),
-      ),
-    );
-  });
-  it('creates decorated styled component', () => {
-    const styleDecoratorA = styled({ color: 'red' });
-    const styleDecoratorB = styleDecoratorA({ backgroundColor: 'green' });
-    const StyledComponentA = styleDecoratorB(props => {
-      expect(props.compose()).toEqual([{ color: 'red' }, { backgroundColor: 'green' }]);
-      return React.createElement(styled.Div, {
-        css: props.compose(),
-        ref: (el: HTMLDivElement) => expect(el.className).toBe('a b'),
-      });
-    });
-    const StyledComponentB = styleDecoratorB(
-      props => {
-        expect(props.compose()).toEqual([{ color: 'red' }, { backgroundColor: 'green' }, { color: 'green' }]);
-        return React.createElement(styled.Div, {
-          css: props.compose(),
-          ref: (el: HTMLDivElement) => expect(el.className).toBe('b c'),
-        });
-      },
-      { color: 'green' },
-    );
-    mount(
-      React.createElement(
-        GlitzProvider,
-        {
-          glitz: new GlitzClient(),
-        },
-        React.createElement(StyledComponentA),
-        React.createElement(StyledComponentB),
-      ),
-    );
-  });
-  it('creates predefined styled component', () => {
-    const StyledComponent = styled.div({ color: 'red' });
-    mount(
-      React.createElement(
-        GlitzProvider,
-        {
-          glitz: new GlitzClient(),
-        },
-        React.createElement(StyledComponent, {
-          ref: (el: HTMLDivElement) => {
-            expect(el.className).toBe('a');
-          },
-        }),
-      ),
-    );
-  });
-  it('decorates style', () => {
-    const styleDecoratorA = styled({ color: 'red' });
-    const styleDecoratorB = styleDecoratorA({ backgroundColor: 'green' });
-    const styleDecoratorC = styleDecoratorB(styled({ borderLeftColor: 'blue' }));
-    expect(styleDecoratorC()).toEqual([{ color: 'red' }, { backgroundColor: 'green' }, { borderLeftColor: 'blue' }]);
-    const StyledComponentA = styled(props => {
-      return React.createElement(styled.Div, {
-        css: props.compose(styleDecoratorC),
-        ref: (el: HTMLDivElement) => {
-          expect(el.className).toBe('a b c');
-          const declaration = getComputedStyle(el);
-          expect(declaration.getPropertyValue('color')).toBe('red');
-          expect(declaration.getPropertyValue('background-color')).toBe('green');
-          expect(declaration.getPropertyValue('border-left-color')).toBe('blue');
-        },
-      });
-    });
-    mount(
-      React.createElement(
-        GlitzProvider,
-        {
-          glitz: new GlitzClient(),
-        },
-        React.createElement(StyledComponentA),
-      ),
-    );
-    const StyledComponentB = styled(props => {
-      return React.createElement(styled.Div, {
-        css: props.compose(styleDecoratorB({ color: 'blue' })),
-        ref: (el: HTMLDivElement) => {
-          expect(el.className).toBe('a b');
-          const declaration = getComputedStyle(el);
-          expect(declaration.getPropertyValue('background-color')).toBe('green');
-          expect(declaration.getPropertyValue('color')).toBe('blue');
-        },
-      });
-    });
-    mount(
-      React.createElement(
-        GlitzProvider,
-        {
-          glitz: new GlitzClient(),
-        },
-        React.createElement(StyledComponentB),
-      ),
-    );
-    const treeA = mount(
-      React.createElement(
-        GlitzProvider,
-        {
-          glitz: new GlitzClient(),
-        },
-        React.createElement(styled.Div, { css: styleDecoratorB }),
-      ),
-    );
-    const declarationA = getComputedStyle(treeA.getDOMNode());
-    expect(declarationA.getPropertyValue('color')).toBe('red');
-    expect(declarationA.getPropertyValue('background-color')).toBe('green');
-    const treeB = mount(
-      React.createElement(
-        GlitzProvider,
-        {
-          glitz: new GlitzClient(),
-        },
-        React.createElement(styled.Div, { css: styleDecoratorB({ color: 'blue' }) }),
-      ),
-    );
-    const declarationB = getComputedStyle(treeB.getDOMNode());
-    expect(declarationB.getPropertyValue('background-color')).toBe('green');
-    expect(declarationB.getPropertyValue('color')).toBe('blue');
-  });
-  it('creates `className` styled component', () => {
-    const StyledComponent = styled(
-      applyClassName(props => {
-        expect(props.className).toBe('a');
-        return React.createElement('div');
-      }),
-      { color: 'red' },
-    );
-    mount(
-      React.createElement(
-        GlitzProvider,
-        {
-          glitz: new GlitzClient(),
-        },
-        React.createElement(StyledComponent),
-      ),
-    );
-  });
-  it('renders predefined styled component', () => {
-    const Component = () =>
-      React.createElement(styled.Div, {
-        css: { color: 'red' },
-        ref: (el: HTMLDivElement) => expect(el.className).toBe('a'),
-      });
-    mount(
-      React.createElement(
-        GlitzProvider,
-        {
-          glitz: new GlitzClient(),
-        },
-        React.createElement(Component),
-      ),
-    );
-  });
-  it('assigns styled component', () => {
-    const DeepComponentB = styled(styled.Span, { fontSize: '24px', ':hover': { backgroundColor: 'green' } });
-    mount(
-      React.createElement(
-        GlitzProvider,
-        {
-          glitz: new GlitzClient(),
-        },
-        React.createElement(DeepComponentB),
-      ),
-    );
-  });
-  it('composes style', () => {
-    const StyledComponent = styled.div({ color: 'red' });
-    const treeA = mount(
-      React.createElement(
-        GlitzProvider,
-        {
-          glitz: new GlitzClient(),
-        },
-        React.createElement(StyledComponent, {
-          css: { color: 'green', backgroundColor: 'red' },
-        }),
-      ),
-    );
-    const declarationA = getComputedStyle(treeA.getDOMNode());
-    expect(declarationA.getPropertyValue('color')).toBe('green');
-    expect(declarationA.getPropertyValue('background-color')).toBe('red');
-    const ComposedComponentA = styled(
-      props => {
-        return React.createElement(StyledComponent, {
-          css: props.compose({ color: 'green', backgroundColor: 'red' }),
-        });
-      },
-      { color: 'blue' },
-    );
-    const treeB = mount(
-      React.createElement(
-        GlitzProvider,
-        {
-          glitz: new GlitzClient(),
-        },
-        React.createElement(ComposedComponentA),
-      ),
-    );
-    const declarationB = getComputedStyle(treeB.getDOMNode());
-    expect(declarationB.getPropertyValue('color')).toBe('blue');
-    expect(declarationB.getPropertyValue('background-color')).toBe('red');
-    const ComposedComponentB = styled(
-      props => {
-        return React.createElement(StyledComponent, {
-          css: props.compose({ color: 'green', backgroundColor: 'red' }),
-        });
-      },
-      { color: 'blue' },
-    );
-    const treeC = mount(
-      React.createElement(
-        GlitzProvider,
-        {
-          glitz: new GlitzClient(),
-        },
-        React.createElement(ComposedComponentB, {
-          css: { color: 'white' },
-        }),
-      ),
-    );
-    const declarationC = getComputedStyle(treeC.getDOMNode());
-    expect(declarationC.getPropertyValue('color')).toBe('white');
-    expect(declarationC.getPropertyValue('background-color')).toBe('red');
-    const ComposedComponentC = styled(
-      props => {
-        return React.createElement(styled.Div, {
-          css: props.compose({ color: 'green', backgroundColor: 'red' }),
-        });
-      },
-      { color: 'red' },
-    );
-    const treeD = mount(
-      React.createElement(
-        GlitzProvider,
-        {
-          glitz: new GlitzClient(),
-        },
-        React.createElement(ComposedComponentC),
-      ),
-    );
-    const declarationD = getComputedStyle(treeD.getDOMNode());
-    expect(declarationD.getPropertyValue('color')).toBe('red');
-    expect(declarationD.getPropertyValue('background-color')).toBe('red');
-  });
-  it('caches pure style', () => {
-    let count = 0;
-    let renders = 0;
-    const StyledComponentPure = styled(
-      class extends React.Component<StyledProps> {
-        private css = {};
-        public componentDidMount() {
-          this.forceUpdate();
-        }
-        public render() {
-          renders++;
-          return React.createElement(styled.Div, { css: this.props.compose(this.css) });
-        }
-      },
-      {
-        get color() {
-          count++;
-          return 'red';
-        },
-      },
-    );
-    const css1 = {};
-    mount(
-      React.createElement(
-        GlitzProvider,
-        {
-          glitz: new GlitzClient(),
-        },
-        React.createElement(StyledComponentPure, { css: css1 }),
-      ),
-    );
-    expect(count).toBe(1);
-    expect(renders).toBe(2);
-    count = 0;
-    renders = 0;
-    const StyledComponentMemo = styled(
-      props => {
-        const [, setState] = React.useState(0);
-        renders++;
-        const css2 = React.useMemo(() => ({ color: 'green' }), []);
-        React.useEffect(() => setState(1), []);
-        return React.createElement(styled.Div, { css: props.compose(css2) });
-      },
-      {
-        get backgroundColor() {
-          count++;
-          return 'red';
-        },
-      },
-    );
-    mount(
-      React.createElement(
-        GlitzProvider,
-        {
-          glitz: new GlitzClient(),
-        },
-        React.createElement(StyledComponentMemo),
-      ),
-    );
-    expect(count).toBe(1);
-    expect(renders).toBe(2);
-  });
-  it('renders correctly with new instance', () => {
-    const StyledComponentA = styled.div({
-      color: 'red',
-    });
-    const StyledComponentB = styled.div({
-      color: 'green',
-    });
-    mount(
-      React.createElement(
-        'div',
-        {},
-        React.createElement(
-          GlitzProvider,
-          {
-            glitz: new GlitzClient(),
-          },
-          React.createElement(StyledComponentA, {
-            ref: (el: HTMLDivElement) => expect(el.className).toBe('a'),
-          }),
-          React.createElement(StyledComponentB, {
-            ref: (el: HTMLDivElement) => expect(el.className).toBe('b'),
-          }),
-        ),
-        React.createElement(
-          GlitzProvider,
-          {
-            glitz: new GlitzClient(),
-          },
-          React.createElement(StyledComponentB, {
-            ref: (el: HTMLDivElement) => expect(el.className).toBe('a'),
-          }),
-          React.createElement(StyledComponentA, {
-            ref: (el: HTMLDivElement) => expect(el.className).toBe('b'),
-          }),
-        ),
-      ),
-    );
-  });
-  it('passes ref prop', () => {
-    class Spy extends React.Component<StyledProps & StyledElementProps> {
-      public render() {
-        return React.createElement('div');
-      }
-    }
-    const StyledComponent = styled(Spy);
-    const StyledElementLike = styled(applyClassName(Spy));
-    mount(
-      React.createElement(
-        GlitzProvider,
-        {
-          glitz: new GlitzClient(),
-        },
-        React.createElement(StyledComponent, {
-          ref: (el: Spy) => {
-            expect(el).toBeInstanceOf(Spy);
-          },
-        }),
-        React.createElement(StyledElementLike, {
-          ref: (el: Spy) => {
-            expect(el).toBeInstanceOf(Spy);
-          },
-        }),
-        React.createElement(styled.Div, {
-          ref: (el: HTMLDivElement) => {
-            expect(el).toBeInstanceOf(HTMLDivElement);
-          },
-        }),
-      ),
-    );
-  });
-  it('passes className prop', () => {
-    mount(
-      React.createElement(
-        GlitzProvider,
-        {
-          glitz: new GlitzClient(),
-        },
-        React.createElement(styled.Div, {
-          className: 'some-class',
-          css: { color: 'red' },
-          ref: (el: HTMLDivElement) => {
-            expect(el.className).toBe('some-class a');
-          },
-        }),
-      ),
-    );
-    const StyledElementLike = styled(
-      applyClassName(props => {
-        expect(props.className).toBe('some-class a');
-        return React.createElement('div');
-      }),
-      { color: 'red' },
-    );
-    mount(
-      React.createElement(
-        GlitzProvider,
-        {
-          glitz: new GlitzClient(),
-        },
-        React.createElement(StyledElementLike, {
-          className: 'some-class',
-        }),
-      ),
-    );
-    const StyledElement = styled.div({ color: 'red' });
-    mount(
-      React.createElement(
-        GlitzProvider,
-        {
-          glitz: new GlitzClient(),
-        },
-        React.createElement(StyledElement, {
-          className: 'some-class',
-          ref: (el: HTMLDivElement) => {
-            expect(el.className).toBe('some-class a');
-          },
-        }),
-      ),
-    );
-    let renders = 0;
-    class ClassNameUpdates extends React.Component {
-      public state = {
-        className: 'some-class',
-      };
-      private ref = React.createRef<HTMLDivElement>();
-      public componentDidMount() {
-        expect(this.ref.current?.className).toBe('some-class a');
-        this.setState({ className: 'another-class' });
-      }
-      public componentDidUpdate() {
-        expect(this.ref.current?.className).toBe('another-class a');
-      }
-      public render() {
-        renders++;
-        return React.createElement(StyledElement, {
-          className: this.state.className,
-          ref: this.ref,
-        });
-      }
-    }
-    mount(
-      React.createElement(
-        GlitzProvider,
-        {
-          glitz: new GlitzClient(),
-        },
-        React.createElement(ClassNameUpdates),
-      ),
-    );
-    expect(renders).toBe(2);
-  });
-  it('updates when theme changes', () => {
-    class Theming extends React.Component {
-      public state = {
-        text: 'red',
-      };
-      public componentDidMount() {
-        this.setState({ text: 'green' });
-      }
-      public render() {
-        return React.createElement(ThemeProvider, { theme: this.state }, this.props.children);
-      }
-    }
-    let renders = 0;
-    const StyledComponent = styled(
-      class extends React.Component<StyledProps> {
-        private ref = React.createRef<HTMLDivElement>();
-        public componentDidMount() {
-          expect(this.ref.current?.className).toBe('a');
-        }
-        public componentDidUpdate() {
-          expect(this.ref.current?.className).toBe('b');
-        }
-        public render() {
-          renders++;
-          return React.createElement(styled.Div, {
-            css: this.props.compose(),
-            ref: this.ref,
-          });
-        }
-      },
-      {
-        color: (theme: any) => {
-          return theme.text;
-        },
-      },
-    );
-    mount(
-      React.createElement(
-        GlitzProvider,
-        {
-          glitz: new GlitzClient(),
-        },
-        React.createElement(Theming, null, React.createElement(StyledComponent)),
-      ),
-    );
-    expect(renders).toBe(2);
-  });
-  it('styles with provided style', () => {
-    mount(
-      React.createElement(
-        GlitzProvider,
-        {
-          glitz: new GlitzClient(),
-        },
-        React.createElement(
-          StyleProvider,
-          { include: { div: { color: 'red' } }, div: { color: 'green', backgroundColor: 'blue' } },
-          React.createElement(styled.Div, {
-            ref: (el: HTMLDivElement) => expect(el.className).toBe('a b'),
-          }),
-        ),
-      ),
-    );
-  });
-  it('styles with HOC in between', () => {
-    function hoc<TProps, TInstance>(
-      Component: React.ComponentType<WithRefProp<TProps, TInstance>> | React.ComponentType<TProps>,
-    ) {
-      return React.forwardRef<TInstance, TProps>((props, ref) =>
-        React.createElement<any>(Component, { ...props, ref }),
-      );
-    }
-    const ConnectedStyledComponentA = hoc(
-      styled(
-        props => {
-          expect(props.compose()).toEqual([{ color: 'red' }, { backgroundColor: 'green' }]);
-          return React.createElement(styled.Div, {
-            css: props.compose(),
-            ref: (el: HTMLDivElement) => expect(el.className).toBe('a b'),
-          });
-        },
-        { color: 'red' },
-      ),
-    );
-    mount(
-      React.createElement(
-        GlitzProvider,
-        {
-          glitz: new GlitzClient(),
-        },
-        React.createElement(ConnectedStyledComponentA, { css: { backgroundColor: 'green' } }),
-      ),
-    );
-    const ConnectedStyledComponentB = hoc(styled.div({ color: 'red' }));
-    mount(
-      React.createElement(
-        GlitzProvider,
-        {
-          glitz: new GlitzClient(),
-        },
-        React.createElement(ConnectedStyledComponentB, {
-          css: { backgroundColor: 'green' },
-          ref: (el: HTMLDivElement) => expect(el.className).toBe('a b'),
-        }),
-      ),
-    );
-  });
-  it('warns of multiple re-renders with invalidated cache', async () => {
-    const logger = (console.warn = jest.fn());
-    let renders = 0;
-    await new Promise(resolve => {
-      const css: Style = {
-        color: 'red',
-      };
-      const CacheValidated = class extends React.Component<StyledProps> {
-        public componentDidMount() {
-          requestAnimationFrame(() =>
-            this.forceUpdate(() =>
-              requestAnimationFrame(() =>
-                this.forceUpdate(() =>
-                  requestAnimationFrame(() =>
-                    this.forceUpdate(() => requestAnimationFrame(() => requestAnimationFrame(resolve))),
-                  ),
-                ),
-              ),
-            ),
-          );
-        }
-
-        public render() {
-          renders++;
-          return React.createElement(styled.Div, { css });
-        }
-      };
-      mount(
-        React.createElement(
-          GlitzProvider,
-          {
-            glitz: new GlitzClient(),
-          },
-          React.createElement(CacheValidated),
-        ),
-      );
-    });
-    expect(logger).toHaveBeenCalledTimes(0);
-    expect(renders).toBe(4);
-    renders = 0;
-    await new Promise(resolve => {
-      const CacheInvalidated = class extends React.Component<StyledProps> {
-        public componentDidMount() {
-          requestAnimationFrame(() =>
-            this.forceUpdate(() =>
-              requestAnimationFrame(() =>
-                requestAnimationFrame(() =>
-                  this.forceUpdate(() =>
-                    requestAnimationFrame(() =>
-                      this.forceUpdate(() => requestAnimationFrame(() => requestAnimationFrame(resolve))),
-                    ),
-                  ),
-                ),
-              ),
-            ),
-          );
-        }
-        public render() {
-          renders++;
-          return React.createElement(styled.Div, { css: { color: 'red' } });
-        }
-      };
-      mount(
-        React.createElement(
-          GlitzProvider,
-          {
-            glitz: new GlitzClient(),
-          },
-          React.createElement(CacheInvalidated),
-        ),
-      );
-    });
-    expect(logger).toHaveBeenCalledTimes(0);
-    expect(renders).toBe(4);
-    renders = 0;
-    await new Promise(resolve => {
-      const CacheInvalidated = class extends React.Component<StyledProps> {
-        public componentDidMount() {
-          requestAnimationFrame(() =>
-            this.forceUpdate(() =>
-              requestAnimationFrame(() =>
-                this.forceUpdate(() =>
-                  requestAnimationFrame(() =>
-                    this.forceUpdate(() => requestAnimationFrame(() => requestAnimationFrame(resolve))),
-                  ),
-                ),
-              ),
-            ),
-          );
-        }
-        public render() {
-          renders++;
-          return React.createElement(styled.Div, { css: { color: 'red' } });
-        }
-      };
-      mount(
-        React.createElement(
-          GlitzProvider,
-          {
-            glitz: new GlitzClient(),
-          },
-          React.createElement(CacheInvalidated),
-        ),
-      );
-    });
-    expect(logger).toHaveBeenCalledTimes(1);
-    expect(renders).toBe(4);
-  });
-});
+// tslint:disable max-classes-per-file
+
+import { GlitzClient } from '@glitz/core';
+import { Style } from '@glitz/type';
+import { mount } from 'enzyme';
+import * as React from 'react';
+import { applyClassName, GlitzProvider, styled, ThemeProvider } from './';
+import { StyleProvider } from './components/StyleProvider';
+import { WithRefProp } from './styled/create';
+import { StyledElementProps, StyledProps } from './styled/types';
+import useGlitz from './styled/use-glitz';
+import useStyle from './styled/use-style';
+
+describe('react styled', () => {
+  const warn = console.warn;
+  afterEach(() => {
+    console.warn = warn;
+  });
+
+  it('returns class names using style hook', () => {
+    function Component() {
+      const [apply] = useGlitz({ color: 'red' });
+      expect(apply()).toBe('a');
+      return null;
+    }
+    mount(
+      React.createElement(
+        GlitzProvider,
+        {
+          glitz: new GlitzClient(),
+        },
+        React.createElement(Component),
+      ),
+    );
+  });
+  it('returns composes using style hook', () => {
+    function Component() {
+      const [, composeA] = useGlitz({ color: 'red', backgroundColor: 'blue' });
+      const [, composeB] = useGlitz(composeA({ color: 'green' }));
+      expect(composeB()).toEqual([{ color: 'green' }, { color: 'red', backgroundColor: 'blue' }]);
+      return null;
+    }
+    mount(
+      React.createElement(
+        GlitzProvider,
+        {
+          glitz: new GlitzClient(),
+        },
+        React.createElement(Component),
+      ),
+    );
+  });
+  it('returns class names using class name hook', () => {
+    function Component() {
+      const classNames = useStyle({ color: 'red' });
+      expect(classNames).toBe('a');
+      return null;
+    }
+    mount(
+      React.createElement(
+        GlitzProvider,
+        {
+          glitz: new GlitzClient(),
+        },
+        React.createElement(Component),
+      ),
+    );
+  });
+  it("renders styled component with no class names when there's no style", () => {
+    const StyledComponent = styled(props => {
+      return React.createElement(styled.Div, {
+        css: props.compose(),
+        ref: (el: HTMLDivElement) => expect(el.getAttribute('class')).toBeNull(),
+      });
+    });
+    mount(
+      React.createElement(
+        GlitzProvider,
+        {
+          glitz: new GlitzClient(),
+        },
+        React.createElement(StyledComponent),
+      ),
+    );
+  });
+  it('renders styled component with memo', async () => {
+    let updates = 0;
+    let renders = 0;
+    const StyledComponent = styled(
+      React.memo((props: StyledProps) => {
+        renders++;
+        expect(props.compose()).toEqual([{ color: 'red' }]);
+        return null;
+      }),
+      { color: 'red' },
+    );
+    mount(
+      React.createElement(
+        GlitzProvider,
+        {
+          glitz: new GlitzClient(),
+        },
+        React.createElement(
+          class extends React.Component {
+            public componentDidMount() {
+              expect(renders).toBe(1);
+              this.forceUpdate();
+            }
+            public render() {
+              updates++;
+              return React.createElement(StyledComponent);
+            }
+          },
+        ),
+      ),
+    );
+    expect(updates).toBe(2);
+    expect(renders).toBe(1);
+  });
+  it('renders styled component with forwardRef', () => {
+    const StyledComponent = styled(
+      React.forwardRef((props: StyledProps, ref: React.Ref<HTMLDivElement>) => {
+        expect(props.compose()).toEqual([{ color: 'red' }]);
+        return React.createElement(styled.Div, {
+          css: props.compose(),
+          ref,
+        });
+      }),
+      { color: 'red' },
+    );
+    mount(
+      React.createElement(
+        GlitzProvider,
+        {
+          glitz: new GlitzClient(),
+        },
+        React.createElement(StyledComponent, { ref: (el: HTMLDivElement) => expect(el.className).toBe('a') }),
+      ),
+    );
+  });
+  it('creates custom styled component', () => {
+    const StyledComponent = styled(
+      props => {
+        expect(props.compose()).toEqual([{ color: 'red' }]);
+        return React.createElement(styled.Div, {
+          css: props.compose(),
+          ref: (el: HTMLDivElement) => expect(el.className).toBe('a'),
+        });
+      },
+      { color: 'red' },
+    );
+    mount(
+      React.createElement(
+        GlitzProvider,
+        {
+          glitz: new GlitzClient(),
+        },
+        React.createElement(StyledComponent),
+      ),
+    );
+  });
+  it('creates decorated styled component', () => {
+    const styleDecoratorA = styled({ color: 'red' });
+    const styleDecoratorB = styleDecoratorA({ backgroundColor: 'green' });
+    const StyledComponentA = styleDecoratorB(props => {
+      expect(props.compose()).toEqual([{ color: 'red' }, { backgroundColor: 'green' }]);
+      return React.createElement(styled.Div, {
+        css: props.compose(),
+        ref: (el: HTMLDivElement) => expect(el.className).toBe('a b'),
+      });
+    });
+    const StyledComponentB = styleDecoratorB(
+      props => {
+        expect(props.compose()).toEqual([{ color: 'red' }, { backgroundColor: 'green' }, { color: 'green' }]);
+        return React.createElement(styled.Div, {
+          css: props.compose(),
+          ref: (el: HTMLDivElement) => expect(el.className).toBe('b c'),
+        });
+      },
+      { color: 'green' },
+    );
+    mount(
+      React.createElement(
+        GlitzProvider,
+        {
+          glitz: new GlitzClient(),
+        },
+        React.createElement(StyledComponentA),
+        React.createElement(StyledComponentB),
+      ),
+    );
+  });
+  it('creates predefined styled component', () => {
+    const StyledComponent = styled.div({ color: 'red' });
+    mount(
+      React.createElement(
+        GlitzProvider,
+        {
+          glitz: new GlitzClient(),
+        },
+        React.createElement(StyledComponent, {
+          ref: (el: HTMLDivElement) => {
+            expect(el.className).toBe('a');
+          },
+        }),
+      ),
+    );
+  });
+  it('decorates style', () => {
+    const styleDecoratorA = styled({ color: 'red' });
+    const styleDecoratorB = styleDecoratorA({ backgroundColor: 'green' });
+    const styleDecoratorC = styleDecoratorB(styled({ borderLeftColor: 'blue' }));
+    expect(styleDecoratorC()).toEqual([{ color: 'red' }, { backgroundColor: 'green' }, { borderLeftColor: 'blue' }]);
+    const StyledComponentA = styled(props => {
+      return React.createElement(styled.Div, {
+        css: props.compose(styleDecoratorC),
+        ref: (el: HTMLDivElement) => {
+          expect(el.className).toBe('a b c');
+          const declaration = getComputedStyle(el);
+          expect(declaration.getPropertyValue('color')).toBe('red');
+          expect(declaration.getPropertyValue('background-color')).toBe('green');
+          expect(declaration.getPropertyValue('border-left-color')).toBe('blue');
+        },
+      });
+    });
+    mount(
+      React.createElement(
+        GlitzProvider,
+        {
+          glitz: new GlitzClient(),
+        },
+        React.createElement(StyledComponentA),
+      ),
+    );
+    const StyledComponentB = styled(props => {
+      return React.createElement(styled.Div, {
+        css: props.compose(styleDecoratorB({ color: 'blue' })),
+        ref: (el: HTMLDivElement) => {
+          expect(el.className).toBe('a b');
+          const declaration = getComputedStyle(el);
+          expect(declaration.getPropertyValue('background-color')).toBe('green');
+          expect(declaration.getPropertyValue('color')).toBe('blue');
+        },
+      });
+    });
+    mount(
+      React.createElement(
+        GlitzProvider,
+        {
+          glitz: new GlitzClient(),
+        },
+        React.createElement(StyledComponentB),
+      ),
+    );
+    const treeA = mount(
+      React.createElement(
+        GlitzProvider,
+        {
+          glitz: new GlitzClient(),
+        },
+        React.createElement(styled.Div, { css: styleDecoratorB }),
+      ),
+    );
+    const declarationA = getComputedStyle(treeA.getDOMNode());
+    expect(declarationA.getPropertyValue('color')).toBe('red');
+    expect(declarationA.getPropertyValue('background-color')).toBe('green');
+    const treeB = mount(
+      React.createElement(
+        GlitzProvider,
+        {
+          glitz: new GlitzClient(),
+        },
+        React.createElement(styled.Div, { css: styleDecoratorB({ color: 'blue' }) }),
+      ),
+    );
+    const declarationB = getComputedStyle(treeB.getDOMNode());
+    expect(declarationB.getPropertyValue('background-color')).toBe('green');
+    expect(declarationB.getPropertyValue('color')).toBe('blue');
+  });
+  it('creates `className` styled component', () => {
+    const StyledComponent = styled(
+      applyClassName(props => {
+        expect(props.className).toBe('a');
+        return React.createElement('div');
+      }),
+      { color: 'red' },
+    );
+    mount(
+      React.createElement(
+        GlitzProvider,
+        {
+          glitz: new GlitzClient(),
+        },
+        React.createElement(StyledComponent),
+      ),
+    );
+  });
+  it('renders predefined styled component', () => {
+    const Component = () =>
+      React.createElement(styled.Div, {
+        css: { color: 'red' },
+        ref: (el: HTMLDivElement) => expect(el.className).toBe('a'),
+      });
+    mount(
+      React.createElement(
+        GlitzProvider,
+        {
+          glitz: new GlitzClient(),
+        },
+        React.createElement(Component),
+      ),
+    );
+  });
+  it('assigns styled component', () => {
+    const DeepComponentB = styled(styled.Span, { fontSize: '24px', ':hover': { backgroundColor: 'green' } });
+    mount(
+      React.createElement(
+        GlitzProvider,
+        {
+          glitz: new GlitzClient(),
+        },
+        React.createElement(DeepComponentB),
+      ),
+    );
+  });
+  it('composes style', () => {
+    const StyledComponent = styled.div({ color: 'red' });
+    const treeA = mount(
+      React.createElement(
+        GlitzProvider,
+        {
+          glitz: new GlitzClient(),
+        },
+        React.createElement(StyledComponent, {
+          css: { color: 'green', backgroundColor: 'red' },
+        }),
+      ),
+    );
+    const declarationA = getComputedStyle(treeA.getDOMNode());
+    expect(declarationA.getPropertyValue('color')).toBe('green');
+    expect(declarationA.getPropertyValue('background-color')).toBe('red');
+    const ComposedComponentA = styled(
+      props => {
+        return React.createElement(StyledComponent, {
+          css: props.compose({ color: 'green', backgroundColor: 'red' }),
+        });
+      },
+      { color: 'blue' },
+    );
+    const treeB = mount(
+      React.createElement(
+        GlitzProvider,
+        {
+          glitz: new GlitzClient(),
+        },
+        React.createElement(ComposedComponentA),
+      ),
+    );
+    const declarationB = getComputedStyle(treeB.getDOMNode());
+    expect(declarationB.getPropertyValue('color')).toBe('blue');
+    expect(declarationB.getPropertyValue('background-color')).toBe('red');
+    const ComposedComponentB = styled(
+      props => {
+        return React.createElement(StyledComponent, {
+          css: props.compose({ color: 'green', backgroundColor: 'red' }),
+        });
+      },
+      { color: 'blue' },
+    );
+    const treeC = mount(
+      React.createElement(
+        GlitzProvider,
+        {
+          glitz: new GlitzClient(),
+        },
+        React.createElement(ComposedComponentB, {
+          css: { color: 'white' },
+        }),
+      ),
+    );
+    const declarationC = getComputedStyle(treeC.getDOMNode());
+    expect(declarationC.getPropertyValue('color')).toBe('white');
+    expect(declarationC.getPropertyValue('background-color')).toBe('red');
+    const ComposedComponentC = styled(
+      props => {
+        return React.createElement(styled.Div, {
+          css: props.compose({ color: 'green', backgroundColor: 'red' }),
+        });
+      },
+      { color: 'red' },
+    );
+    const treeD = mount(
+      React.createElement(
+        GlitzProvider,
+        {
+          glitz: new GlitzClient(),
+        },
+        React.createElement(ComposedComponentC),
+      ),
+    );
+    const declarationD = getComputedStyle(treeD.getDOMNode());
+    expect(declarationD.getPropertyValue('color')).toBe('red');
+    expect(declarationD.getPropertyValue('background-color')).toBe('red');
+  });
+  it('caches pure style', () => {
+    let count = 0;
+    let renders = 0;
+    const StyledComponentPure = styled(
+      class extends React.Component<StyledProps> {
+        private css = {};
+        public componentDidMount() {
+          this.forceUpdate();
+        }
+        public render() {
+          renders++;
+          return React.createElement(styled.Div, { css: this.props.compose(this.css) });
+        }
+      },
+      {
+        get color() {
+          count++;
+          return 'red';
+        },
+      },
+    );
+    const css1 = {};
+    mount(
+      React.createElement(
+        GlitzProvider,
+        {
+          glitz: new GlitzClient(),
+        },
+        React.createElement(StyledComponentPure, { css: css1 }),
+      ),
+    );
+    expect(count).toBe(1);
+    expect(renders).toBe(2);
+    count = 0;
+    renders = 0;
+    const StyledComponentMemo = styled(
+      props => {
+        const [, setState] = React.useState(0);
+        renders++;
+        const css2 = React.useMemo(() => ({ color: 'green' }), []);
+        React.useEffect(() => setState(1), []);
+        return React.createElement(styled.Div, { css: props.compose(css2) });
+      },
+      {
+        get backgroundColor() {
+          count++;
+          return 'red';
+        },
+      },
+    );
+    mount(
+      React.createElement(
+        GlitzProvider,
+        {
+          glitz: new GlitzClient(),
+        },
+        React.createElement(StyledComponentMemo),
+      ),
+    );
+    expect(count).toBe(1);
+    expect(renders).toBe(2);
+  });
+  it('renders correctly with new instance', () => {
+    const StyledComponentA = styled.div({
+      color: 'red',
+    });
+    const StyledComponentB = styled.div({
+      color: 'green',
+    });
+    mount(
+      React.createElement(
+        'div',
+        {},
+        React.createElement(
+          GlitzProvider,
+          {
+            glitz: new GlitzClient(),
+          },
+          React.createElement(StyledComponentA, {
+            ref: (el: HTMLDivElement) => expect(el.className).toBe('a'),
+          }),
+          React.createElement(StyledComponentB, {
+            ref: (el: HTMLDivElement) => expect(el.className).toBe('b'),
+          }),
+        ),
+        React.createElement(
+          GlitzProvider,
+          {
+            glitz: new GlitzClient(),
+          },
+          React.createElement(StyledComponentB, {
+            ref: (el: HTMLDivElement) => expect(el.className).toBe('a'),
+          }),
+          React.createElement(StyledComponentA, {
+            ref: (el: HTMLDivElement) => expect(el.className).toBe('b'),
+          }),
+        ),
+      ),
+    );
+  });
+  it('passes ref prop', () => {
+    class Spy extends React.Component<StyledProps & StyledElementProps> {
+      public render() {
+        return React.createElement('div');
+      }
+    }
+    const StyledComponent = styled(Spy);
+    const StyledElementLike = styled(applyClassName(Spy));
+    mount(
+      React.createElement(
+        GlitzProvider,
+        {
+          glitz: new GlitzClient(),
+        },
+        React.createElement(StyledComponent, {
+          ref: (el: Spy) => {
+            expect(el).toBeInstanceOf(Spy);
+          },
+        }),
+        React.createElement(StyledElementLike, {
+          ref: (el: Spy) => {
+            expect(el).toBeInstanceOf(Spy);
+          },
+        }),
+        React.createElement(styled.Div, {
+          ref: (el: HTMLDivElement) => {
+            expect(el).toBeInstanceOf(HTMLDivElement);
+          },
+        }),
+      ),
+    );
+  });
+  it('passes className prop', () => {
+    mount(
+      React.createElement(
+        GlitzProvider,
+        {
+          glitz: new GlitzClient(),
+        },
+        React.createElement(styled.Div, {
+          className: 'some-class',
+          css: { color: 'red' },
+          ref: (el: HTMLDivElement) => {
+            expect(el.className).toBe('some-class a');
+          },
+        }),
+      ),
+    );
+    const StyledElementLike = styled(
+      applyClassName(props => {
+        expect(props.className).toBe('some-class a');
+        return React.createElement('div');
+      }),
+      { color: 'red' },
+    );
+    mount(
+      React.createElement(
+        GlitzProvider,
+        {
+          glitz: new GlitzClient(),
+        },
+        React.createElement(StyledElementLike, {
+          className: 'some-class',
+        }),
+      ),
+    );
+    const StyledElement = styled.div({ color: 'red' });
+    mount(
+      React.createElement(
+        GlitzProvider,
+        {
+          glitz: new GlitzClient(),
+        },
+        React.createElement(StyledElement, {
+          className: 'some-class',
+          ref: (el: HTMLDivElement) => {
+            expect(el.className).toBe('some-class a');
+          },
+        }),
+      ),
+    );
+    let renders = 0;
+    class ClassNameUpdates extends React.Component {
+      public state = {
+        className: 'some-class',
+      };
+      private ref = React.createRef<HTMLDivElement>();
+      public componentDidMount() {
+        expect(this.ref.current?.className).toBe('some-class a');
+        this.setState({ className: 'another-class' });
+      }
+      public componentDidUpdate() {
+        expect(this.ref.current?.className).toBe('another-class a');
+      }
+      public render() {
+        renders++;
+        return React.createElement(StyledElement, {
+          className: this.state.className,
+          ref: this.ref,
+        });
+      }
+    }
+    mount(
+      React.createElement(
+        GlitzProvider,
+        {
+          glitz: new GlitzClient(),
+        },
+        React.createElement(ClassNameUpdates),
+      ),
+    );
+    expect(renders).toBe(2);
+  });
+  it('updates when theme changes', () => {
+    class Theming extends React.Component {
+      public state = {
+        text: 'red',
+      };
+      public componentDidMount() {
+        this.setState({ text: 'green' });
+      }
+      public render() {
+        return React.createElement(ThemeProvider, { theme: this.state }, this.props.children);
+      }
+    }
+    let renders = 0;
+    const StyledComponent = styled(
+      class extends React.Component<StyledProps> {
+        private ref = React.createRef<HTMLDivElement>();
+        public componentDidMount() {
+          expect(this.ref.current?.className).toBe('a');
+        }
+        public componentDidUpdate() {
+          expect(this.ref.current?.className).toBe('b');
+        }
+        public render() {
+          renders++;
+          return React.createElement(styled.Div, {
+            css: this.props.compose(),
+            ref: this.ref,
+          });
+        }
+      },
+      {
+        color: (theme: any) => {
+          return theme.text;
+        },
+      },
+    );
+    mount(
+      React.createElement(
+        GlitzProvider,
+        {
+          glitz: new GlitzClient(),
+        },
+        React.createElement(Theming, null, React.createElement(StyledComponent)),
+      ),
+    );
+    expect(renders).toBe(2);
+  });
+  it('styles with provided style', () => {
+    mount(
+      React.createElement(
+        GlitzProvider,
+        {
+          glitz: new GlitzClient(),
+        },
+        React.createElement(
+          StyleProvider,
+          { include: { div: { color: 'red' } }, div: { color: 'green', backgroundColor: 'blue' } },
+          React.createElement(styled.Div, {
+            ref: (el: HTMLDivElement) => expect(el.className).toBe('a b'),
+          }),
+        ),
+      ),
+    );
+  });
+  it('styles with HOC in between', () => {
+    function hoc<TProps, TInstance>(
+      Component: React.ComponentType<WithRefProp<TProps, TInstance>> | React.ComponentType<TProps>,
+    ) {
+      return React.forwardRef<TInstance, TProps>((props, ref) =>
+        React.createElement<any>(Component, { ...props, ref }),
+      );
+    }
+    const ConnectedStyledComponentA = hoc(
+      styled(
+        props => {
+          expect(props.compose()).toEqual([{ color: 'red' }, { backgroundColor: 'green' }]);
+          return React.createElement(styled.Div, {
+            css: props.compose(),
+            ref: (el: HTMLDivElement) => expect(el.className).toBe('a b'),
+          });
+        },
+        { color: 'red' },
+      ),
+    );
+    mount(
+      React.createElement(
+        GlitzProvider,
+        {
+          glitz: new GlitzClient(),
+        },
+        React.createElement(ConnectedStyledComponentA, { css: { backgroundColor: 'green' } }),
+      ),
+    );
+    const ConnectedStyledComponentB = hoc(styled.div({ color: 'red' }));
+    mount(
+      React.createElement(
+        GlitzProvider,
+        {
+          glitz: new GlitzClient(),
+        },
+        React.createElement(ConnectedStyledComponentB, {
+          css: { backgroundColor: 'green' },
+          ref: (el: HTMLDivElement) => expect(el.className).toBe('a b'),
+        }),
+      ),
+    );
+  });
+  it('warns of multiple re-renders with invalidated cache', async () => {
+    const logger = (console.warn = jest.fn());
+    let renders = 0;
+    await new Promise(resolve => {
+      const css: Style = {
+        color: 'red',
+      };
+      const CacheValidated = class extends React.Component<StyledProps> {
+        public componentDidMount() {
+          requestAnimationFrame(() =>
+            this.forceUpdate(() =>
+              requestAnimationFrame(() =>
+                this.forceUpdate(() =>
+                  requestAnimationFrame(() =>
+                    this.forceUpdate(() => requestAnimationFrame(() => requestAnimationFrame(resolve))),
+                  ),
+                ),
+              ),
+            ),
+          );
+        }
+
+        public render() {
+          renders++;
+          return React.createElement(styled.Div, { css });
+        }
+      };
+      mount(
+        React.createElement(
+          GlitzProvider,
+          {
+            glitz: new GlitzClient(),
+          },
+          React.createElement(CacheValidated),
+        ),
+      );
+    });
+    expect(logger).toHaveBeenCalledTimes(0);
+    expect(renders).toBe(4);
+    renders = 0;
+    await new Promise(resolve => {
+      const CacheInvalidated = class extends React.Component<StyledProps> {
+        public componentDidMount() {
+          requestAnimationFrame(() =>
+            this.forceUpdate(() =>
+              requestAnimationFrame(() =>
+                requestAnimationFrame(() =>
+                  this.forceUpdate(() =>
+                    requestAnimationFrame(() =>
+                      this.forceUpdate(() => requestAnimationFrame(() => requestAnimationFrame(resolve))),
+                    ),
+                  ),
+                ),
+              ),
+            ),
+          );
+        }
+        public render() {
+          renders++;
+          return React.createElement(styled.Div, { css: { color: 'red' } });
+        }
+      };
+      mount(
+        React.createElement(
+          GlitzProvider,
+          {
+            glitz: new GlitzClient(),
+          },
+          React.createElement(CacheInvalidated),
+        ),
+      );
+    });
+    expect(logger).toHaveBeenCalledTimes(0);
+    expect(renders).toBe(4);
+    renders = 0;
+    await new Promise(resolve => {
+      const CacheInvalidated = class extends React.Component<StyledProps> {
+        public componentDidMount() {
+          requestAnimationFrame(() =>
+            this.forceUpdate(() =>
+              requestAnimationFrame(() =>
+                this.forceUpdate(() =>
+                  requestAnimationFrame(() =>
+                    this.forceUpdate(() => requestAnimationFrame(() => requestAnimationFrame(resolve))),
+                  ),
+                ),
+              ),
+            ),
+          );
+        }
+        public render() {
+          renders++;
+          return React.createElement(styled.Div, { css: { color: 'red' } });
+        }
+      };
+      mount(
+        React.createElement(
+          GlitzProvider,
+          {
+            glitz: new GlitzClient(),
+          },
+          React.createElement(CacheInvalidated),
+        ),
+      );
+    });
+    expect(logger).toHaveBeenCalledTimes(1);
+    expect(renders).toBe(4);
+  });
+});